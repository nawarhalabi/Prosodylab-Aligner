--- conflicted
+++ resolved
@@ -158,15 +158,11 @@
 
 ### Obtaining a dictionary
 
-<<<<<<< HEAD
-First, obtain an appropriate pronunciation dictionary. Since many of the intended users are American English speakers, I've provided a version of the CMU pronunciation dictionary (with minor modifications). Many other dictionaries are available online; if you're working with RP speakers, CELEX might be a good fit..
-=======
 First, obtain an appropriate pronunciation dictionary. Currently, the aligner comes with a file "dictionary.txt" intended for use with American English. Dictionaries in other languages are available at our other repository,
 
     https://github.com/prosodylab/prosodylab.dictionaries
 
-Other dictionaries can be found online, or written in the CMU format for specific tasks. If you're working with RP speakers, CELEX might be a good one (found at http://catalog.ldc.upenn.edu/LDC96L14 ).
->>>>>>> 8a2fb171
+Other dictionaries can be found online, or written in the CMU format for specific tasks. If you're working with RP speakers, [CELEX](http://catalog.ldc.upenn.edu/LDC96L14) might be a good choice.
 
 ### Aligning one pair
 
